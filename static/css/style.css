--- conflicted
+++ resolved
@@ -1284,13 +1284,6 @@
     max-height: 500px;
     overflow-y: auto;
     border-radius: 8px;
-<<<<<<< HEAD
-=======
-    background: #fff;
-    margin-bottom: 10px;
-    padding: 0;
-    box-shadow: 0 2px 8px rgba(0,0,0,0.03);
-    scroll-behavior: smooth;
 }
 
 .gradebook-tbody-scroll {
@@ -1303,5 +1296,4 @@
 }
 .table-responsive {
     overflow-x: auto;
->>>>>>> 1ef53177
 }